/*
 * Playing around with some vulkan code
 *
 * Very clearly derived from the ash examples
 */

#![allow(non_camel_case_types)]
extern crate ash;
extern crate cgmath;
extern crate obj;
#[macro_use]
extern crate memoffset;
extern crate image;

extern crate bincode;
extern crate serde;
use serde::{Serialize, Deserialize};

use cgmath::{Vector3,Vector2,Matrix4};

use std::ffi::{CStr, CString};
use std::os::raw::{c_char, c_void};
use std::io::Cursor;
use std::marker::Copy;
use std::mem;
use std::cell::RefCell;
use std::rc::Rc;
use std::time::SystemTime;

pub use ash::version::{DeviceV1_0, EntryV1_0, InstanceV1_0};
use ash::{vk, Device, Entry, Instance};
use ash::util;
use ash::extensions::ext::DebugReport;
use ash::extensions::khr;

// This is the reference data for a normal quad
// that will be used to draw client windows.
static QUAD_DATA: [VertData; 4] = [
    VertData {
        vertex: Vector2::new(0.0, 0.0),
        tex: Vector2::new(0.0, 0.0),
    },
    VertData {
        vertex: Vector2::new(1.0, 0.0),
        tex: Vector2::new(1.0, 0.0),
    },
    VertData {
        vertex: Vector2::new(0.0, 1.0),
        tex: Vector2::new(0.0, 1.0),
    },
    VertData {
        vertex: Vector2::new(1.0, 1.0),
        tex: Vector2::new(1.0, 1.0),
    },
];

static QUAD_INDICES: [Vector3::<u32>; 2] = [
    Vector3::new(1, 2, 3),
    Vector3::new(1, 4, 2),
];

// number of client windows to display
static WINDOW_COUNT: u32 = 10;

// A display represents a physical screen
//
// This is mostly the same as vulkan's concept of a display,
// but it is a bit different. This name is overloaded as vulkan,
// ash, and us have something called a display. Essentially
// this holds the PFN loaders, the display KHR extension object,
// and the surface generated for the physical display.
//
// The swapchain is generated (and regenerated) from this stuff.
#[allow(dead_code)]
pub struct Display {
    // the actual surface (KHR extension)
    surface: vk::SurfaceKHR,
    // the display itself
    display: vk::DisplayKHR,
    // The mode the display was created with
    display_mode: vk::DisplayModeKHR,
    // function pointer loaders
    surface_loader: khr::Surface,
    display_loader: khr::Display,
    resolution: vk::Extent2D,
}

impl Display {
    // Create an on-screen surface.
    //
    // This will grab the function pointer loaders for the
    // surface and display extensions and then create a
    // surface to be rendered to.
    pub unsafe fn new<E: EntryV1_0, I: InstanceV1_0>
        (entry: &E,
         inst: &I,
         pdev: vk::PhysicalDevice)
        -> Display
    {
        let d_loader = khr::Display::new(entry, inst);
        let s_loader = khr::Surface::new(entry, inst);

        let (display, surface, mode, resolution) =
            Display::create_surface(entry, inst, &d_loader, pdev)
            .unwrap();

        Display {
            surface_loader: s_loader,
            display_loader: d_loader,
            display_mode: mode,
            display: display,
            surface: surface,
            resolution: resolution,
        }
    }

    // Selects a resolution for the renderer
    //
    // We saved the resolution of the display surface when we created
    // it. If the surface capabilities doe not specify a requested
    // extent, then we will return the screen's resolution.
    unsafe fn select_resolution(&self,
                                surface_caps: &vk::SurfaceCapabilitiesKHR)
                                -> vk::Extent2D
    {
        match surface_caps.current_extent.width {
            std::u32::MAX => self.resolution,
            _ => surface_caps.current_extent,
        }
    }

    // choose a vkSurfaceFormatKHR for the vkSurfaceKHR
    //
    // This selects the color space and layout for a surface. This should
    // be called by the Renderer after creating a Display.
    pub unsafe fn select_surface_format(&self,
                                        pdev: vk::PhysicalDevice)
                                        -> vk::SurfaceFormatKHR
    {
        let formats = self.surface_loader
            .get_physical_device_surface_formats(pdev, self.surface)
            .unwrap();

        formats.iter()
            .map(|fmt| match fmt.format {
                // if the surface does not specify a desired format
                // then we can choose our own
                vk::Format::UNDEFINED => vk::SurfaceFormatKHR {
                    format: vk::Format::B8G8R8_UNORM,
                    color_space: fmt.color_space,
                },
                // if the surface has a desired format we will just
                // use that
                _ => *fmt,
            })
            .nth(0)
            .expect("Could not find a surface format")
    }


    // Get a physical display surface.
    //
    // This returns the surfaceKHR to create a swapchain with, the
    // mode the display is using, and the resolution of the screen.
    // The resolution is returned here to avoid having to recall the
    // vkGetDisplayModeProperties function a second time.
    //
    // Yea this has a gross amount of return values...
    #[cfg(unix)]
    unsafe fn create_surface<E: EntryV1_0, I: InstanceV1_0>
        (_entry: &E, // entry and inst aren't used but still need
         _inst: &I, // to be passed for compatibility
         loader: &khr::Display,
         pdev: vk::PhysicalDevice)
         -> Result<(vk::DisplayKHR,
                    vk::SurfaceKHR,
                    vk::DisplayModeKHR,
                    vk::Extent2D),
                   vk::Result>
    {
        // This is essentially a list of the available displays.
        // Despite having a display_name member, the names are very
        // unhelpful. (e.x. "monitor").
        let disp_props = loader
            .get_physical_device_display_properties(pdev)
            .unwrap();

        for (i,p) in disp_props.iter().enumerate() {
            println!("{} display: {:?}", i, CStr::from_ptr(p.display_name));
        }

        // The available modes for the display. This holds the resolution.
        let mode_props = loader
            .get_display_mode_properties(pdev,
                                         disp_props[0].display)
            .unwrap();

        for (i,m) in mode_props.iter().enumerate() {
            println!("display 0 - {} mode: {:?}", i,
                     m.parameters.refresh_rate);
        }

        // As of now we are not doing anything important with planes,
        // but it is still useful to see which ones are reported by
        // the hardware.
        let plane_props = loader
            .get_physical_device_display_plane_properties(pdev)
            .unwrap();

        for (i,p) in plane_props.iter().enumerate() {
            println!("display 0 - plane: {} at stack {}", i,
                     p.current_stack_index);

            let supported = loader
                .get_display_plane_supported_displays(pdev,
                                                      0) // plane index
                .unwrap();

            for (i,d) in disp_props.iter().enumerate() {
                if supported.contains(&d.display) {
                    println!("  supports display {}", i);
                }
            }
        }

        // create a display mode from the parameters we got earlier
        let mode_info = vk::DisplayModeCreateInfoKHR::builder()
            .parameters(mode_props[0].parameters);
        let mode = loader
            .create_display_mode(pdev,
                                 disp_props[0].display,
                                 &mode_info,
                                 None)
            .unwrap();

        // Finally we can create our surface to render to. From this
        // point on everything is normal 
        let surf_info = vk::DisplaySurfaceCreateInfoKHR::builder()
            .display_mode(mode)
            // TODO: Don't just chose the first plane
            .plane_index(0)
            // TODO: check plane_props to make sure identity is set
            .transform(vk::SurfaceTransformFlagsKHR::IDENTITY)
            .alpha_mode(vk::DisplayPlaneAlphaFlagsKHR::OPAQUE)
            .image_extent(mode_props[0].parameters.visible_region);

        match loader.create_display_plane_surface(&surf_info, None) {
            // we want to return the display, the surface, the mode
            // (so we can free it later), and the resolution to be saved.
            Ok(surf) => Ok((
                disp_props[0].display,
                surf,
                mode,
                mode_props[0].parameters.visible_region
            )),
            Err(e) => Err(e),
        }
    }

    // this should really go in its own Platform module
    //
    // The two most important extensions are Surface and Display.
    // Without them we cannot render anything.
    fn extension_names() -> Vec<*const i8> {
        vec![
            khr::Surface::name().as_ptr(),
            khr::Display::name().as_ptr(),
            DebugReport::name().as_ptr(),
        ]
    }

    fn destroy (&mut self) {
        println!("Destroying display");
        unsafe {
            self.surface_loader.destroy_surface(
                self.surface,
                None
            );
        }
        // It seems that the display resources (mode) are cleaned up
        // when the surface is destroyed. There are not separate
        // deconstructors for them
        //
        // The validation layers do warn about them however (bug?)
    }
}

// this happy little debug callback is from the ash examples
// all it does is print any errors/warnings thrown.
unsafe extern "system" fn vulkan_debug_callback(
    _: vk::DebugReportFlagsEXT,
    _: vk::DebugReportObjectTypeEXT,
    _: u64,
    _: usize,
    _: i32,
    _: *const c_char,
    p_message: *const c_char,
    _: *mut c_void,
) -> u32 {
    println!("[RENDERER] {:?}", CStr::from_ptr(p_message));
    vk::FALSE
}

// Behold a vulkan rendering context
//
// The fields here are sure to change, as they are pretty
// application specific.
//
// The types in ash::vk:: are the 'normal' vulkan types
// types in ash:: are normally 'loaders'. They take care of loading
// function pointers and things. Think of them like a wrapper for
// the raw vk:: type. In some cases you need both, surface
// is a good example of this.
//
// Application specific fields should be at the bottom of the
// struct, with the commonly required fields at the top.
pub struct Renderer {
    // debug callback sugar mentioned earlier
    pub debug_loader: DebugReport,
    pub debug_callback: vk::DebugReportCallbackEXT,

    // the entry just loads function pointers from the dynamic library
    // I am calling it a loader, because that's what it does
    pub loader: Entry,
    // the big vulkan instance.
    pub inst: Instance,
    // the logical device we are using
    // maybe I'll test around with multi-gpu
    pub dev: Device,
    // the physical device selected to display to
    pub pdev: vk::PhysicalDevice,

    // index into the array of queue families
    pub graphics_family_index: u32,
    pub transfer_family_index: u32,
    // processes things to be physically displayed
    pub present_queue: vk::Queue,
    // queue for copy operations
    pub transfer_queue: vk::Queue,

    // vk_khr_display and vk_khr_surface wrapper.
    pub display: Display,
    pub surface_format: vk::SurfaceFormatKHR,
    pub surface_caps: vk::SurfaceCapabilitiesKHR,
    // resolution to create the swapchain with
    pub resolution: vk::Extent2D,

    // loads swapchain extension
    pub swapchain_loader: khr::Swapchain,
    // the actual swapchain
    pub swapchain: vk::SwapchainKHR,
    // index into swapchain images that we are currently using
    pub current_image: u32,

    // a set of images belonging to swapchain
    pub images: Vec<vk::Image>,
    // views describing how to access the images
    pub views: Vec<vk::ImageView>,

    // pools provide the memory allocated to command buffers
    pub pool: vk::CommandPool,
    // the command buffers allocated from pool
    pub cbufs: Vec<vk::CommandBuffer>,

    // ---- Application specific ----
    pub app_ctx: RefCell<Option<AppContext>>,

    // an image for recording depth test data
    pub depth_image: vk::Image,
    pub depth_image_view: vk::ImageView,
    // because we create the image, we need to back it with memory
    pub depth_image_mem: vk::DeviceMemory,

    // This signals that the latest contents have been presented.
    // It is signaled by acquire next image and is consumed by
    // the cbuf submission
    pub present_sema: vk::Semaphore,
    // This is signaled by start_frame, and is consumed by present.
    // This keeps presentation from occurring until rendering is
    // complete
    pub render_sema: vk::Semaphore,
    // This fence coordinates draw call reuse. It will be signaled
    // when submitting the draw calls to the queue has finished
    pub submit_fence: vk::Fence,
}

// an application specific set of resources to draw.
//
// These are the "dynamic" parts of our application. The things
// that change depending on the scene. It holds pipelines, layouts
// shaders, and geometry.
//
// Ideally the `Renderer` can render/present anything, and this
// struct specifies what to draw. This allows the second half
// of the initialization functions to just have a self ref.
//
// meshes are created with Renderer::create_mesh. The renderer is in
// charge of creating/destroying the meshes since all of the mesh
// resources are created from the Renderer.
pub struct AppContext {
    pub pass: vk::RenderPass,
    pub pipeline: vk::Pipeline,
    pub pipeline_layout: vk::PipelineLayout,
    pub descriptor_pool: vk::DescriptorPool,
    // (as per `create_descriptor_layouts`)
    // This will only be the sets holding the uniform buffers,
    // any mesh specific descriptors are in the mesh's sets.
    pub descriptor_uniform_layout: vk::DescriptorSetLayout,
    pub ubo_descriptor: vk::DescriptorSet,
    // these are the layouts for mesh specific (texture) descriptors
    // Window-speccific descriptors (texture sampler)
    // one for each framebuffer
    pub descriptor_sampler_layout: vk::DescriptorSetLayout,
    pub shader_modules: Vec<vk::ShaderModule>,
    pub framebuffers: Vec<vk::Framebuffer>,
    // shader constants are shared by all swapchain images
    pub uniform_buffer: vk::Buffer,
    pub uniform_buffers_memory: vk::DeviceMemory,
    // This is the set of applications in this scene
    pub apps: Vec<App>,
    pub background: Option<Mesh>,
}

// This represents a client window.
//
// All drawn components are tracked with Mesh, this struct
// keeps track of the window components (content meshes and
// titlebar mesh) and the location/size (push constants).
//
// See Renderer::record_draw for how this is displayed.
pub struct App {
    // This is the set of geometric objects in the application
    pub meshes: Vec<Mesh>,
    // Title bar to draw above these window(s)
    pub titlebar: Rc<Mesh>,
    // The position and size of the window
    pub push: PushConstants,
}

// A single 3D object, stored in indexed vertex form
//
// All 3D objects should be stored as a set of vertices, which
// are combined into a mesh by selecting indices. This is typical stuff.
//
// meshes are created with Renderer::create_mesh. The renderer is in
// charge of creating/destroying the meshes since all of the mesh
// resources are created from the Renderer.
pub struct Mesh {
    // Resources for the vertex buffer
    pub vert_buffer: vk::Buffer,
    pub vert_buffer_memory: vk::DeviceMemory,
    pub vert_count: u32,
    // Resources for the index buffer
    pub index_buffer: vk::Buffer,
    pub index_buffer_memory: vk::DeviceMemory,
    // image containing the contents of the window
    pub image: vk::Image,
    pub image_view: vk::ImageView,
    pub image_mem: vk::DeviceMemory,
    // TODO: this should probably be a uniform texel buffer
    pub sampler_descriptors: Vec<vk::DescriptorSet>,
    pub image_sampler: vk::Sampler,
}

impl Mesh {
    // A simple teardown function. The renderer is needed since
    // it allocated all these objects.
    fn destroy(&self, rend: &Renderer) {
        unsafe {
            rend.dev.free_memory(self.vert_buffer_memory, None);
            rend.dev.free_memory(self.index_buffer_memory, None);
            rend.dev.free_memory(self.image_mem, None);
            rend.dev.destroy_buffer(self.vert_buffer, None);
            rend.dev.destroy_buffer(self.index_buffer, None);
            rend.dev.destroy_image(self.image, None);
            rend.dev.destroy_image_view(self.image_view, None);
            rend.dev.destroy_sampler(self.image_sampler, None);
        }
    }

    // Generate draw calls for this mesh
    //
    // It is a very common operation to draw a mesh, this
    // helper draws itself at the locations passed by `push`
    //
    // First all descriptor sets and input assembly is bound
    // before the call to vkCmdDrawIndexed. The descriptor
    // sets should be updated whenever window contents are
    // changed, and then cbufs should be regenerated using this.
    //
    // Must be called while recording a cbuf
    unsafe fn record_draw(&self,
                          rend: &Renderer,
                          cbuf: vk::CommandBuffer,
                          image_num: usize,
                          push: &PushConstants)
    {
        if let Some(ctx) = &*rend.app_ctx.borrow() {
            // Descriptor sets can be updated elsewhere, but
            // they must be bound before drawing
            //
            // We need to bind both the uniform set, and the per-Mesh
            // set for the image sampler
            rend.dev.cmd_bind_descriptor_sets(
                cbuf,
                vk::PipelineBindPoint::GRAPHICS,
                ctx.pipeline_layout,
                0, // first set
                &[
                    ctx.ubo_descriptor,
                    self.sampler_descriptors[image_num],
                ],
                &[], // dynamic offsets
            );

            // bind the vertex and index buffers from
            // the first mesh
            rend.dev.cmd_bind_vertex_buffers(
                cbuf, // cbuf to draw in
                0, // first vertex binding updated by the command
                &[self.vert_buffer], // set of buffers to bind
                &[0], // offsets for the above buffers
            );
            rend.dev.cmd_bind_index_buffer(
                cbuf,
                self.index_buffer,
                0, // offset
                vk::IndexType::UINT32,
            );

            // Set the z-ordering of the window we want to render
            // (this sets the visible window ordering)
            rend.dev.cmd_push_constants(
                cbuf,
                ctx.pipeline_layout,
                vk::ShaderStageFlags::VERTEX,
                0, // offset
                // get at &[u8] from our struct
                bincode::serialize(push).unwrap().as_slice(),
            );

            // Here is where everything is actually drawn
            // technically 3 vertices are being drawn
            // by the shader
            rend.dev.cmd_draw_indexed(
                cbuf, // drawing command buffer
                self.vert_count, // number of verts
                1, // number of instances
                0, // first vertex
                0, // vertex offset
                1, // first instance
            );
        }
    }
}

// Contiains a vertex and all its related data
//
// Things like vertex normals and colors will be passed in
// the same vertex input assembly, so this type provides
// a wrapper for handling all of them at once.
#[repr(C)]
#[derive(Clone,Copy)]
pub struct VertData {
    pub vertex: Vector2<f32>,
    pub tex: Vector2<f32>,
}

// Shader constants are used for
// the larger uniform values which are
// not changed very often.
#[derive(Clone,Copy)]
#[repr(C)]
pub struct ShaderConstants {
    pub model: Matrix4<f32>,
    // Maybe these should be floats for HiDPI?
    pub width: f32,
    pub height: f32,
}

// Push constants are used for small bits of data
// which are changed often. We will use them to
// transform the default square into the size of
// the client window.
//
// This should to be less than 128 bytes to guarantee
// that there will be enough push constant space.
#[derive(Clone,Copy,Serialize,Deserialize)]
#[repr(C)]
pub struct PushConstants {
    // the z-ordering of the window being drawn
    pub order: f32,
    // this is [0,resolution]
    pub x: u32,
    pub y: u32,
    // Maybe these should be floats for HiDPI?
    pub width: f32,
    pub height: f32,
}

// Most of the functions below will be unsafe. Only the safe functions
// should be used by the applications. The unsafe functions are mostly for
// internal use.
impl Renderer {

    // Creates a new debug reporter and registers our function
    // for debug callbacks so we get nice error messages
    unsafe fn setup_debug(entry: &Entry, instance: &Instance)
                          -> (DebugReport, vk::DebugReportCallbackEXT)
    {
        let debug_info = vk::DebugReportCallbackCreateInfoEXT::builder()
            .flags(
                vk::DebugReportFlagsEXT::ERROR
                    | vk::DebugReportFlagsEXT::WARNING
                    | vk::DebugReportFlagsEXT::PERFORMANCE_WARNING,
            )
            .pfn_callback(Some(vulkan_debug_callback));

        let dr_loader = DebugReport::new(entry, instance);
        let callback = dr_loader
            .create_debug_report_callback(&debug_info, None)
            .unwrap();
        return (dr_loader, callback);
    }

    // Create a vkInstance
    //
    // Most of the create info entries are straightforward, with
    // some basic extensions being enabled. All of the work is
    // done in subfunctions.
    unsafe fn create_instance() -> (Entry, Instance) {
        let entry = Entry::new().unwrap();
        let app_name = CString::new("VulkanRenderer").unwrap();

        let layer_names = [];

        let layer_names_raw: Vec<*const i8> = layer_names.iter()
            .map(|raw_name: &CString| raw_name.as_ptr())
            .collect();

        let extension_names_raw = Display::extension_names();

        let appinfo = vk::ApplicationInfo::builder()
            .application_name(&app_name)
            .application_version(0)
            .engine_name(&app_name)
            .engine_version(0)
            .api_version(vk::make_version(1, 1, 127));

        let create_info = vk::InstanceCreateInfo::builder()
            .application_info(&appinfo)
            .enabled_layer_names(&layer_names_raw)
            .enabled_extension_names(&extension_names_raw);

        let instance: Instance = entry
            .create_instance(&create_info, None)
            .expect("Instance creation error");

        return (entry, instance);
    }

    // Check if a queue family is suited for our needs.
    // Queue families need to support graphical presentation and 
    // presentation on the given surface.
    pub unsafe fn is_valid_queue_family(pdevice: vk::PhysicalDevice,
                                        info: vk::QueueFamilyProperties,
                                        index: u32,
                                        surface_loader: &khr::Surface,
                                        surface: vk::SurfaceKHR,
                                        flags: vk::QueueFlags)
                                        -> bool
    {
        info.queue_flags.contains(flags)
            && surface_loader
            // ensure compatibility with the surface
            .get_physical_device_surface_support(
                pdevice,
                index,
                surface,
            ).unwrap()
    }

    // Choose a vkPhysicalDevice and queue family index
    //
    // selects a physical device and a queue family
    // provide the surface PFN loader and the surface so
    // that we can ensure the pdev/queue combination can
    // present the surface
    pub unsafe fn select_pdev(inst: &Instance)
                              -> vk::PhysicalDevice
    {
        let pdevices = inst
                .enumerate_physical_devices()
                .expect("Physical device error");

        // for each physical device
        *pdevices
            .iter()
            // eventually there needs to be a way of grabbing
            // the configured pdev from the user
            .nth(0)
            // for now we are just going to get the first one
            .expect("Couldn't find suitable device.")
    }

    // Choose a queue family
    //
    // returns an index into the array of queue types.
    // provide the surface PFN loader and the surface so
    // that we can ensure the pdev/queue combination can
    // present the surface
    pub unsafe fn select_queue_family(inst: &Instance,
                                      pdev: vk::PhysicalDevice,
                                      surface_loader: &khr::Surface,
                                      surface: vk::SurfaceKHR,
                                      flags: vk::QueueFlags)
                                      -> u32
    {
        // get the properties per queue family
        inst
            .get_physical_device_queue_family_properties(pdev)
            // for each property info
            .iter()
            .enumerate()
            .filter_map(|(index, info)| {
                // add the device and the family to a list of
                // candidates for use later
                match Renderer::is_valid_queue_family(pdev,
                                                      *info,
                                                      index as u32,
                                                      surface_loader,
                                                      surface,
                                                      flags) {
                    // return the pdevice/family pair
                    true => Some(index as u32),
                    false => None,
                }
            })
            .nth(0)
            .expect("Could not find a suitable queue family")
    }

    // get the vkPhysicalDeviceMemoryProperties structure for a vkPhysicalDevice
    pub unsafe fn get_pdev_mem_properties(inst: &Instance,
                                          pdev: vk::PhysicalDevice)
                                          -> vk::PhysicalDeviceMemoryProperties
    {
        inst.get_physical_device_memory_properties(pdev)
    }

    // Create a vkDevice from a vkPhysicalDevice
    //
    // Create a logical device for interfacing with the physical device.
    // once again we specify any device extensions we need, the swapchain
    // being the most important one.
    //
    // A queue is created in the specified queue family in the
    // present_queue argument.
    pub unsafe fn create_device(inst: &Instance,
                                pdev: vk::PhysicalDevice,
                                queues: &[u32])
                                -> Device
    {
        let dev_extension_names = [khr::Swapchain::name().as_ptr()];
        let features = vk::PhysicalDeviceFeatures {
            shader_clip_distance: 1,
            ..Default::default()
        };

        // for now we only have one graphics queue, so one priority
        let priorities = [1.0];
        let mut queue_infos = Vec::new();
        for i in queues {
            queue_infos.push(vk::DeviceQueueCreateInfo::builder()
                             .queue_family_index(*i)
                             .queue_priorities(&priorities)
                             .build());
        }

        let dev_create_info = vk::DeviceCreateInfo::builder()
            .queue_create_infos(queue_infos.as_ref())
            .enabled_extension_names(&dev_extension_names)
            .enabled_features(&features);

        // return a newly created device
        inst.create_device(pdev, &dev_create_info, None)
            .unwrap()
    }

    // create a new vkSwapchain
    //
    // Swapchains contain images that can be used for WSI presentation
    // They take a vkSurfaceKHR and provide a way to manage swapping
    // effects such as double/triple buffering (mailbox mode). The created
    // swapchain is dependent on the characteristics and format of the surface
    // it is created for.
    // The application resolution is set by this method.
    pub unsafe fn create_swapchain(swapchain_loader: &khr::Swapchain,
                                   surface_loader: &khr::Surface,
                                   pdev: vk::PhysicalDevice,
                                   surface: vk::SurfaceKHR,
                                   surface_caps: &vk::SurfaceCapabilitiesKHR,
                                   surface_format: vk::SurfaceFormatKHR,
                                   resolution: &vk::Extent2D)
                                   -> vk::SwapchainKHR
    {
        // how many images we want the swapchain to contain
        let mut desired_image_count = surface_caps.min_image_count + 1;
        if surface_caps.max_image_count > 0
            && desired_image_count > surface_caps.max_image_count
        {
            desired_image_count = surface_caps.max_image_count;
        }
        
        let transform = if surface_caps
            .supported_transforms
            .contains(vk::SurfaceTransformFlagsKHR::IDENTITY)
        {
            vk::SurfaceTransformFlagsKHR::IDENTITY
        } else {
            surface_caps.current_transform
        };

        // the best mode for presentation is MAILBOX (triple buffering)
        let present_modes = surface_loader
            .get_physical_device_surface_present_modes(pdev, surface)
            .unwrap();
        let mode = present_modes
            .iter()
            .cloned()
            .find(|&mode| mode == vk::PresentModeKHR::MAILBOX)
            // fallback to FIFO if the mailbox mode is not available
            .unwrap_or(vk::PresentModeKHR::FIFO);

        let create_info = vk::SwapchainCreateInfoKHR::builder()
            .surface(surface)
            .min_image_count(desired_image_count)
            .image_color_space(surface_format.color_space)
            .image_format(surface_format.format)
            .image_extent(*resolution)
            // the color attachment is guaranteed to be available
            .image_usage(vk::ImageUsageFlags::COLOR_ATTACHMENT)
            .image_sharing_mode(vk::SharingMode::EXCLUSIVE)
            .pre_transform(transform)
            .composite_alpha(vk::CompositeAlphaFlagsKHR::OPAQUE)
            .present_mode(mode)
            .clipped(true)
            .image_array_layers(1);

        // views for all of the swapchains images will be set up in
        // select_images_and_views
        swapchain_loader
            .create_swapchain(&create_info, None)
            .unwrap()
    }

    // returns a new vkCommandPool
    //
    // Command buffers are allocated from command pools. That's about
    // all they do. They just manage memory. Command buffers will be allocated
    // as part of the queue_family specified.
    pub unsafe fn create_command_pool(dev: &Device,
                                      queue_family: u32)
                                      -> vk::CommandPool
    {
        let pool_create_info = vk::CommandPoolCreateInfo::builder()
            .flags(vk::CommandPoolCreateFlags::RESET_COMMAND_BUFFER)
            .queue_family_index(queue_family);

        dev.create_command_pool(&pool_create_info, None).unwrap()
    }

    // Allocate a vec of vkCommandBuffers
    //
    // Command buffers are constructed once, and can be executed
    // many times. They also have the added bonus of being added to
    // by multiple threads. Command buffer is shortened to `cbuf` in
    // many areas of the code.
    //
    // For now we are only allocating two: one to set up the resources
    // and one to do all the work.
    pub unsafe fn create_command_buffers(dev: &Device,
                                         pool: vk::CommandPool,
                                         count: u32)
                                         -> Vec<vk::CommandBuffer>
    {
        let cbuf_allocate_info = vk::CommandBufferAllocateInfo::builder()
            .command_buffer_count(count)
            .command_pool(pool)
            .level(vk::CommandBufferLevel::PRIMARY);

        dev.allocate_command_buffers(&cbuf_allocate_info)
            .unwrap()
    }

    // Get the vkImage's for the swapchain, and create vkImageViews for them
    //
    // get all the presentation images for the swapchain
    // specify the image views, which specify how we want
    // to access our images
    pub unsafe fn select_images_and_views(swapchain_loader: &khr::Swapchain,
                                          swapchain: vk::SwapchainKHR,
                                          dev: &Device,
                                          surface_format: vk::SurfaceFormatKHR)
                                          -> (Vec<vk::Image>, Vec<vk::ImageView>)
    {
        let images = swapchain_loader
            .get_swapchain_images(swapchain)
            .unwrap();

        let image_views = images.iter()
            .map(|&image| {
                // we want to interact with this image as a 2D
                // array of RGBA pixels (i.e. the "normal" way)
                let create_info = vk::ImageViewCreateInfo::builder()
                    .view_type(vk::ImageViewType::TYPE_2D)
                    .format(surface_format.format)
                    // select the normal RGBA type
                    .components(vk::ComponentMapping {
                        r: vk::ComponentSwizzle::R,
                        g: vk::ComponentSwizzle::G,
                        b: vk::ComponentSwizzle::B,
                        a: vk::ComponentSwizzle::A,
                    })
                    // this view pertains to the entire image
                    .subresource_range(vk::ImageSubresourceRange {
                        aspect_mask: vk::ImageAspectFlags::COLOR,
                        base_mip_level: 0,
                        level_count: 1,
                        base_array_layer: 0,
                        layer_count: 1,
                    })
                    .image(image);

                dev.create_image_view(&create_info, None).unwrap()
            })
            .collect();

        return (images, image_views);
    }

    // Returns an index into the array of memory types for the memory
    // properties
    //
    // Memory types specify the location and accessability of memory. Device
    // local memory is resident on the GPU, while host visible memory can be
    // read from the system side. Both of these are part of the
    // vk::MemoryPropertyFlags type.
    pub fn find_memory_type_index(props: &vk::PhysicalDeviceMemoryProperties,
                                  reqs: &vk::MemoryRequirements,
                                  flags: vk::MemoryPropertyFlags)
                                  -> Option<u32>
    {
        // for each memory type
        for (i, ref mem_type) in props.memory_types.iter().enumerate() {
            // Bit i of memoryBitTypes will be set if the resource supports
            // the ith memory type in props.
            //
            // ash autogenerates common operations for bitfield style structs
            // they can be found in `vk_bitflags_wrapped`
            if (reqs.memory_type_bits >> i) & 1 == 1
                && mem_type.property_flags.contains(flags) {
                    println!("Selected type with flags {:?}",
                             mem_type.property_flags);
                    // return the index into the memory type array
                    return Some(i as u32);
            }
        }
        None
    }

    // Create a vkImage and the resources needed to use it
    //   (vkImageView and vkDeviceMemory)
    //
    // Images are generic buffers which can be used as sources or
    // destinations of data. Images are accessed through image views,
    // which specify how the image will be modified or read. In vulkan
    // memory management is more hands on, so we will allocate some device
    // memory to back the image.
    //
    // This method may require some adjustment as it makes some assumptions
    // about the type of image to be created.
    //
    // Resolution should probably be the same size as the swapchain's images
    // usage defines the role the image will serve (transfer, depth data, etc)
    // flags defines the memory type (probably DEVICE_LOCAL + others)
    pub unsafe fn create_image(dev: &Device,
                               mem_props: &vk::PhysicalDeviceMemoryProperties,
                               resolution: &vk::Extent2D,
                               format: vk::Format,
                               usage: vk::ImageUsageFlags,
                               aspect: vk::ImageAspectFlags, 
                               flags: vk::MemoryPropertyFlags)
                               -> (vk::Image, vk::ImageView, vk::DeviceMemory)
    {
        // we create the image now, but will have to bind
        // some memory to it later.
        let create_info = vk::ImageCreateInfo::builder()
            .image_type(vk::ImageType::TYPE_2D)
            .format(format)
            .extent(vk::Extent3D {
                width: resolution.width,
                height: resolution.height,
                depth: 1,
            })
            .mip_levels(1)
            .array_layers(1)
            .samples(vk::SampleCountFlags::TYPE_1)
            .tiling(vk::ImageTiling::OPTIMAL)
            .usage(usage)
            .sharing_mode(vk::SharingMode::EXCLUSIVE);
        let image = dev.create_image(&create_info, None).unwrap();

        // we need to find a memory type that matches the type our
        // new image needs
        let mem_reqs = dev.get_image_memory_requirements(image);
        let memtype_index =
            Renderer::find_memory_type_index(mem_props,
                                             &mem_reqs,
                                             flags).unwrap();

        let alloc_info = vk::MemoryAllocateInfo::builder()
            .allocation_size(mem_reqs.size)
            .memory_type_index(memtype_index);

        let image_memory = dev.allocate_memory(&alloc_info, None).unwrap();
        dev.bind_image_memory(image, image_memory, 0)
            .expect("Unable to bind device memory to image");

        // note the aspect here. This needs to be a parameter as
        // we will want to create multiple types in the future
        let view_info = vk::ImageViewCreateInfo::builder()
            .subresource_range(
                vk::ImageSubresourceRange::builder()
                    .aspect_mask(aspect)
                    .level_count(1)
                    .layer_count(1)
                    .build()
            )
            .image(image)
            .format(create_info.format)
            .view_type(vk::ImageViewType::TYPE_2D);

        let view = dev.create_image_view(&view_info, None).unwrap();

        return (image, view, image_memory);
    }

    // Create an image sampler
    //
    // Samplers are used to filter data from an image when
    // it is referenced from a fragment shader. It allows
    // for additional processing effects on the input.
    pub unsafe fn create_sampler(&self) -> vk::Sampler {
        let info = vk::SamplerCreateInfo::builder()
            // filter for magnified (oversampled) pixels
            .mag_filter(vk::Filter::LINEAR)
            // filter for minified (undersampled) pixels
            .min_filter(vk::Filter::LINEAR)
            // repeat the texture on wraparound
            .address_mode_u(vk::SamplerAddressMode::REPEAT)
            .address_mode_v(vk::SamplerAddressMode::REPEAT)
            .address_mode_w(vk::SamplerAddressMode::REPEAT)
            // disable this for performance
            .anisotropy_enable(false)
            .border_color(vk::BorderColor::INT_OPAQUE_BLACK)
            // texture coords are [0,1)
            .unnormalized_coordinates(false)
            .compare_enable(false)
            .compare_op(vk::CompareOp::ALWAYS)
            .mipmap_mode(vk::SamplerMipmapMode::LINEAR);

        self.dev.create_sampler(&info, None).unwrap()
    }

    // Transitions `image` to the `new` layout using `cbuf`
    //
    // Images need to be manually transitioned from two layouts. A
    // normal use case is transitioning an image from an undefined
    // layout to the optimal shader access layout. This is also
    // used  by depth images.
    //
    // It is assumed this is for textures referenced from the fragment
    // shader, and so it is a bit specific.
    pub unsafe fn transition_image_layout(&self,
                                          image: vk::Image,
                                          cbuf: vk::CommandBuffer,
                                          old: vk::ImageLayout,
                                          new: vk::ImageLayout)
    {
        // use defaults here, and set them in the next section
        let mut layout_barrier = vk::ImageMemoryBarrier::builder()
            .image(image)
            .src_access_mask(vk::AccessFlags::TRANSFER_READ)
            .dst_access_mask(vk::AccessFlags::TRANSFER_WRITE)
            // go from an undefined old layout to whatever the
            // driver decides is the optimal depth layout
            .old_layout(old)
            .new_layout(new)
            .src_queue_family_index(vk::QUEUE_FAMILY_IGNORED)
            .dst_queue_family_index(vk::QUEUE_FAMILY_IGNORED)
            .subresource_range(
                vk::ImageSubresourceRange::builder()
                    .aspect_mask(vk::ImageAspectFlags::COLOR)
                    .layer_count(1)
                    .level_count(1)
                    .build(),
            )
            .build();
        #[allow(unused_assignments)]
        let mut src_stage = vk::PipelineStageFlags::TOP_OF_PIPE;
        #[allow(unused_assignments)]
        let mut dst_stage = vk::PipelineStageFlags::TOP_OF_PIPE;

        // automatically detect the pipeline src/dest stages to use.
        // straight from `transitionImageLayout` in the tutorial.
        if old == vk::ImageLayout::UNDEFINED {
            layout_barrier.src_access_mask = vk::AccessFlags::default();
            layout_barrier.dst_access_mask = vk::AccessFlags::TRANSFER_WRITE;

            src_stage = vk::PipelineStageFlags::TOP_OF_PIPE;
            dst_stage = vk::PipelineStageFlags::TRANSFER;
        } else {
            layout_barrier.src_access_mask = vk::AccessFlags::TRANSFER_WRITE;
            layout_barrier.dst_access_mask = vk::AccessFlags::SHADER_READ;

            src_stage = vk::PipelineStageFlags::TRANSFER;
            dst_stage = vk::PipelineStageFlags::FRAGMENT_SHADER;
        }

        // process the barrier we created, which will perform
        // the actual transition.
        self.dev.cmd_pipeline_barrier(
            cbuf,
            src_stage,
            dst_stage,
            vk::DependencyFlags::empty(),
            &[],
            &[],
            &[layout_barrier],
        );
    }

    // Copies a widthxheight buffer to an image
    //
    // This is used to load a texture into an image
    // to be sampled by the shaders. The buffer will
    // usually be a staging buffer, see
    // `create_image_with_contents` for an example.
    //
    // needs to be recorded in a cbuf
    pub unsafe fn copy_buf_to_img(&self,
                                  cbuf: vk::CommandBuffer,
                                  buffer: vk::Buffer,
                                  image: vk::Image,
                                  width: u32,
                                  height: u32)
    {
        let region = vk::BufferImageCopy::builder()
            // 0 specifies that the pixels are tightly packed
            .buffer_offset(0)
            .buffer_row_length(0)
            .buffer_image_height(0)
            .image_subresource(vk::ImageSubresourceLayers::builder()
                               .aspect_mask(vk::ImageAspectFlags::COLOR)
                               .mip_level(0)
                               .base_array_layer(0)
                               .layer_count(1)
                               .build()
            )
            .image_offset(vk::Offset3D {
                x: 0,
                y: 0,
                z: 0
            })
            .image_extent(vk::Extent3D {
                width: width,
                height: height,
                depth: 1,
            })
            .build();

        self.dev.cmd_copy_buffer_to_image(
            cbuf,
            buffer,
            image,
            // this is the layout the image is currently using
            vk::ImageLayout::TRANSFER_DST_OPTIMAL,
            &[region]
        );
    }

    // Create a new image, and fill it with `data`
    //
    // This is meant for loading a texture into an image.
    // It essentially just wraps `create_image` and
    // `update_memory`.
    //
    // The resulting image will be in the shader read layout
    pub unsafe fn create_image_with_contents<T: Copy>(
        &mut self,
        mem_props: &vk::PhysicalDeviceMemoryProperties,
        resolution: &vk::Extent2D,
        format: vk::Format,
        usage: vk::ImageUsageFlags,
        aspect_flags: vk::ImageAspectFlags,
        mem_flags: vk::MemoryPropertyFlags,
        data: &[T])
        -> (vk::Image, vk::ImageView, vk::DeviceMemory)
    {
        let (image, view, img_mem) = Renderer::create_image(&self.dev,
                                                            mem_props,
                                                            resolution,
                                                            format,
                                                            usage,
                                                            aspect_flags,
                                                            mem_flags);

        // The image is created with DEVICE_LOCAL memory types, so we need
        // to make a staging buffer to copy the data from.
        let (buffer, buf_mem) = self.create_buffer(
            vk::BufferUsageFlags::TRANSFER_SRC,
            vk::SharingMode::EXCLUSIVE,
            vk::MemoryPropertyFlags::HOST_VISIBLE
                | vk::MemoryPropertyFlags::HOST_COHERENT,
            &data,
        );

        // allocate a new cbuf for us to work with
        let new_cbuf = Renderer::create_command_buffers(&self.dev,
                                                        self.pool,
                                                        1)[0]; // only get one

        // now perform the copy
        self.cbuf_onetime(
            new_cbuf,
            self.present_queue,
            &[], // wait stages
            &[], // wait semas
            &[], // signal semas
            |rend, cbuf| {
                // transition our image to be a transfer destination
                rend.transition_image_layout(
                    image,
                    cbuf,
                    vk::ImageLayout::UNDEFINED,
                    vk::ImageLayout::TRANSFER_DST_OPTIMAL,
                );

                rend.copy_buf_to_img(cbuf,
                                     buffer,
                                     image,
                                     resolution.width,
                                     resolution.height);

                // transition back to the optimal color format
                rend.transition_image_layout(
                    image,
                    cbuf,
                    vk::ImageLayout::TRANSFER_DST_OPTIMAL,
                    vk::ImageLayout::SHADER_READ_ONLY_OPTIMAL,
                );
            }
        );

        self.dev.destroy_buffer(buffer, None);
        self.dev.free_memory(buf_mem, None);

        (image, view, img_mem)
    }

    // Create a new Vulkan Renderer
    //
    // This renderer is very application specific. It is not meant to be
    // a generic safe wrapper for vulkan. This method constructs a new context,
    // creating a vulkan instance, finding a physical gpu, setting up a logical
    // device, and creating a swapchain.
    //
    // All methods called after this only need to take a mutable reference to
    // self, avoiding any nasty argument lists like the functions above. 
    // The goal is to have this make dealing with the api less wordy.
    pub fn new() -> Renderer {
        unsafe {
            let (entry, inst) = Renderer::create_instance();
            
            let (dr_loader, d_callback) = Renderer::setup_debug(&entry,
                                                                &inst);

            let pdev = Renderer::select_pdev(&inst);

            // Our display is in charge of choosing a medium to draw on,
            // and will create a surface on that medium
            let display = Display::new(&entry, &inst, pdev);

            let graphics_queue_family =
                Renderer::select_queue_family(&inst,
                                              pdev,
                                              &display.surface_loader,
                                              display.surface,
                                              vk::QueueFlags::GRAPHICS);
            let transfer_queue_family =
                Renderer::select_queue_family(&inst,
                                              pdev,
                                              &display.surface_loader,
                                              display.surface,
                                              vk::QueueFlags::TRANSFER);
            let mem_props = Renderer::get_pdev_mem_properties(&inst, pdev);

            // do this after we have gotten a valid physical device
            let surface_format = display.select_surface_format(pdev);

            let surface_caps = display.surface_loader
                .get_physical_device_surface_capabilities(pdev,
                                                          display.surface)
                .unwrap();
            let surface_resolution = display.select_resolution(
                &surface_caps
            );
            println!("Rendering with resolution {:?}", surface_resolution);

            let dev = Renderer::create_device(&inst, pdev, &[graphics_queue_family]);
            let present_queue = dev.get_device_queue(graphics_queue_family, 0);
            let transfer_queue = dev.get_device_queue(transfer_queue_family, 0);

            let swapchain_loader = khr::Swapchain::new(&inst, &dev);
            let swapchain = Renderer::create_swapchain(
                &swapchain_loader,
                &display.surface_loader,
                pdev,
                display.surface,
                &surface_caps,
                surface_format,
                &surface_resolution
            );
            
            let (images, image_views) =
                Renderer::select_images_and_views(&swapchain_loader,
                                                  swapchain,
                                                  &dev,
                                                  surface_format);

            let pool = Renderer::create_command_pool(&dev, graphics_queue_family);
            let buffers = Renderer::create_command_buffers(&dev,
                                                           pool,
                                                           images.len() as u32);

            // the depth attachment needs to have its own resources
            let (depth_image, depth_image_view, depth_image_mem) =
                Renderer::create_image(
                    &dev,
                    &mem_props,
                    &surface_resolution,
                    vk::Format::D16_UNORM,
                    vk::ImageUsageFlags::DEPTH_STENCIL_ATTACHMENT,
                    vk::ImageAspectFlags::DEPTH,
                    vk::MemoryPropertyFlags::DEVICE_LOCAL
                );

            let sema_create_info = vk::SemaphoreCreateInfo::default();

            let present_sema = dev
                .create_semaphore(&sema_create_info, None)
                .unwrap();
            let render_sema = dev
                .create_semaphore(&sema_create_info, None)
                .unwrap();

            let fence = dev.create_fence(
                &vk::FenceCreateInfo::builder()
                    .flags(vk::FenceCreateFlags::SIGNALED),
                None,
            ).expect("Could not create fence");

            // you are now the proud owner of a half complete
            // rendering context
            Renderer {
                debug_loader: dr_loader,
                debug_callback: d_callback,
                loader: entry,
                inst: inst,
                dev: dev,
                pdev: pdev,
                graphics_family_index: graphics_queue_family,
                transfer_family_index: transfer_queue_family,
                present_queue: present_queue,
                transfer_queue: transfer_queue,
                display: display,
                surface_format: surface_format,
                surface_caps: surface_caps,
                resolution: surface_resolution,
                swapchain_loader: swapchain_loader,
                swapchain: swapchain,
                current_image: 0,
                images: images,
                views: image_views,
                depth_image: depth_image,
                depth_image_view: depth_image_view,
                depth_image_mem: depth_image_mem,
                pool: pool,
                cbufs: buffers,
                present_sema: present_sema,
                render_sema: render_sema,
                submit_fence: fence,
                app_ctx: RefCell::new(None),
            }
        }
    }

    // Records and submits a one-time command buffer.
    //
    // cbuf - the command buffer to use
    // queue - the queue to submit cbuf to
    // wait_stages - a list of pipeline stages to wait on
    // wait_semas - semaphores we consume
    // signal_semas - semaphores we notify
    //
    // All operations in the `record_fn` argument will be
    // submitted in the command buffer `cbuf`. This aims to make
    // constructing buffers more ergonomic.
    pub fn cbuf_onetime<F: FnOnce(&Renderer, vk::CommandBuffer)>
        (&self,
         cbuf: vk::CommandBuffer,
         queue: vk::Queue,
         wait_stages: &[vk::PipelineStageFlags],
         wait_semas: &[vk::Semaphore],
         signal_semas: &[vk::Semaphore],
         record_fn: F)
    {
        self.cbuf_record(cbuf,
                         vk::CommandBufferUsageFlags::ONE_TIME_SUBMIT,
                         record_fn);

        self.cbuf_submit(cbuf,
                         queue,
                         wait_stages,
                         wait_semas,
                         signal_semas);

        unsafe {
            // We need to wait for the command submission to finish, this
            // is why you should avoid using this function
            self.dev.wait_for_fences(&[self.submit_fence],
			             true, // wait for all
			             std::u64::MAX, //timeout
            ).unwrap();

            // do not reset the fence since the next cbuf_submit will
            // expect it to be signaled
        }
    }

    // Submits a command buffer.
    //
    // The buffer MUST have been recorded before this
    //
    // cbuf - the command buffer to use
    // queue - the queue to submit cbuf to
    // wait_stages - a list of pipeline stages to wait on
    // wait_semas - semaphores we consume
    // signal_semas - semaphores we notify
    pub fn cbuf_submit
        (&self,
         cbuf: vk::CommandBuffer,
         queue: vk::Queue,
         wait_stages: &[vk::PipelineStageFlags],
         wait_semas: &[vk::Semaphore],
         signal_semas: &[vk::Semaphore])
    {
        unsafe {
            // The buffer must have been recorded before we can submit
            // it for execution.
            let submit_info = vk::SubmitInfo::builder()
                .wait_semaphores(wait_semas)
                .wait_dst_stage_mask(wait_stages)
                .command_buffers(&[cbuf])
                .signal_semaphores(signal_semas)
                .build();

            // Before we submit ourselves, we need to wait for the
            // previous frame's execution command to finish
            self.dev.wait_for_fences(&[self.submit_fence],
			             true, // wait for all
			             std::u64::MAX, //timeout
            ).unwrap();

            // we need to reset the fence since it has been signaled
            self.dev.reset_fences(&[self.submit_fence]).unwrap();

            // create a fence to be notified when the commands have finished
            // executing. Wait immediately for the fence.
            self.dev.queue_submit(queue,
                                  &[submit_info],
                                  self.submit_fence)
                .unwrap();
        }
    }

    // Records but does not submit a command buffer.
    //
    // cbuf - the command buffer to use
    // flags - the usage flags for the buffer
    //
    // All operations in the `record_fn` argument will be
    // recorded in the command buffer `cbuf`.
    pub fn cbuf_record<F: FnOnce(&Renderer, vk::CommandBuffer)>
        (&self,
         cbuf: vk::CommandBuffer,
         flags: vk::CommandBufferUsageFlags,
         record_fn: F)
    {
        unsafe {
            // first reset the queue so we know it is empty
            self.dev.reset_command_buffer(
                cbuf,
                vk::CommandBufferResetFlags::RELEASE_RESOURCES,
            ).expect("Could not reset command buffer");

            // this cbuf will only be used once, so tell vulkan that
            // so it can optimize accordingly
            let record_info = vk::CommandBufferBeginInfo::builder()
                .flags(flags);

            // start recording the command buffer, call the function
            // passed to load it with operations, and then end the
            // command buffer
            self.dev.begin_command_buffer(cbuf, &record_info)
                .expect("Could not start command buffer");

            record_fn(self, cbuf);

            self.dev.end_command_buffer(cbuf)
                .expect("Could not end command buffer");
        }
    }

    pub fn record_one_cbuf(&mut self, img: usize) {
        unsafe {
            // we need to clear any existing data when we start a pass
            let clear_vals = [
                vk::ClearValue {
                    color: vk::ClearColorValue {
                        float32: [0.0, 0.0, 0.0, 0.0],
                    },
                },
                vk::ClearValue {
                    depth_stencil: vk::ClearDepthStencilValue {
                        depth: 1.0,
                        stencil: 0,
                    },
                },
            ];

            // Most of the resources we use are app specific
            if let Some(ctx) = &*self.app_ctx.borrow() {
                // We want to start a render pass to hold all of our drawing
                // The actual pass is started in the cbuf
                let pass_begin_info = vk::RenderPassBeginInfo::builder()
                    .render_pass(ctx.pass)
                    .framebuffer(ctx.framebuffers[img])
                    .render_area(vk::Rect2D {
                        offset: vk::Offset2D { x: 0, y: 0 },
                        extent: self.resolution,
                    })
                    .clear_values(&clear_vals);

                self.cbuf_record(
                    self.cbufs[img],
                    vk::CommandBufferUsageFlags::SIMULTANEOUS_USE,
                    // The contents of the command buffer
                    |rend, cbuf| {
                        // All of our drawing operations need to be recorded
                        // inside a render pass
                        rend.dev.cmd_begin_render_pass(
                            cbuf,
                            &pass_begin_info,
                            vk::SubpassContents::INLINE,
                        );

                        Renderer::record_draw(rend, cbuf, img);

                        rend.dev.cmd_end_render_pass(cbuf);
                    },
                );
            }
        }
    }

    pub fn record_cbufs(&mut self) {
        // there is a cbuf for each framebuffer, so we will record a
        // cbuf for each one
        for img in 0..self.cbufs.len() {
            self.record_one_cbuf(img);
        }
    }

    // set up the depth image in self.
    //
    // We need to transfer the format of the depth image to something
    // usable. We will use an image barrier to set the image as a depth
    // stencil attachment to be used later.
    pub unsafe fn setup_depth_image(&mut self) {
        // allocate a new cbuf for us to work with
        let new_cbuf = Renderer::create_command_buffers(&self.dev,
                                                        self.pool,
                                                        1)[0]; // only get one

        // the depth image and view have already been created by new
        // we need to execute a cbuf to set up the memory we are
        // going to use later
        self.cbuf_onetime(
            new_cbuf,
            self.present_queue,
            &[], // wait_stages
            &[], // wait_semas
            &[], // signal_semas
            // this closure will be the contents of the cbuf
            |rend, cbuf| {
                // We need to initialize the depth attachment by
                // performing a layout transition to the optimal
                // depth layout
                //
                // we do not use rend.transition_image_layout since that
                // is specific to texture images
                let layout_barrier = vk::ImageMemoryBarrier::builder()
                    .image(rend.depth_image)
                    // access patern for the resulting layout
                    .dst_access_mask(
                        vk::AccessFlags::DEPTH_STENCIL_ATTACHMENT_READ
                            | vk::AccessFlags::DEPTH_STENCIL_ATTACHMENT_WRITE,
                    )
                    // go from an undefined old layout to whatever the
                    // driver decides is the optimal depth layout
                    .new_layout(vk::ImageLayout::DEPTH_STENCIL_ATTACHMENT_OPTIMAL)
                    .old_layout(vk::ImageLayout::UNDEFINED)
                    .subresource_range(
                        vk::ImageSubresourceRange::builder()
                            .aspect_mask(vk::ImageAspectFlags::DEPTH)
                            .layer_count(1)
                            .level_count(1)
                            .build(),
                    )
                    .build();

                // process the barrier we created, which will perform
                // the actual transition.
                rend.dev.cmd_pipeline_barrier(
                    cbuf,
                    vk::PipelineStageFlags::BOTTOM_OF_PIPE,
                    vk::PipelineStageFlags::LATE_FRAGMENT_TESTS,
                    vk::DependencyFlags::empty(),
                    &[],
                    &[],
                    &[layout_barrier],
                );
            },
        );
    }

    // create a renderpass for the color/depth attachments
    //
    // Render passses signify what attachments are used in which
    // stages. They are composed of one or more subpasses.
    pub unsafe fn create_pass(&mut self) -> vk::RenderPass {
        let attachments = [
            // the color dest. Its the surface we slected in new
            vk::AttachmentDescription {
                format: self.surface_format.format,
                samples: vk::SampleCountFlags::TYPE_1,
                load_op: vk::AttachmentLoadOp::CLEAR,
                store_op: vk::AttachmentStoreOp::STORE,
                final_layout: vk::ImageLayout::PRESENT_SRC_KHR,
                ..Default::default()
            },
            // the depth attachment
            vk::AttachmentDescription {
                format: vk::Format::D16_UNORM,
                samples: vk::SampleCountFlags::TYPE_1,
                load_op: vk::AttachmentLoadOp::CLEAR,
                initial_layout: vk::ImageLayout::DEPTH_STENCIL_ATTACHMENT_OPTIMAL,
                final_layout: vk::ImageLayout::DEPTH_STENCIL_ATTACHMENT_OPTIMAL,
                ..Default::default()
            },
        ];

        // identify which of the above attachments
        let color_refs = [ vk::AttachmentReference {
            attachment: 0, // index into the attachments variable
            layout: vk::ImageLayout::COLOR_ATTACHMENT_OPTIMAL,
        }];
        let depth_refs = vk::AttachmentReference {
            attachment: 1,
            layout: vk::ImageLayout::DEPTH_STENCIL_ATTACHMENT_OPTIMAL,
        };

        // our subpass isn't dependent on anything, and it writes to color output
        let dependencies = [ vk::SubpassDependency {
            src_subpass: vk::SUBPASS_EXTERNAL,
            src_stage_mask: vk::PipelineStageFlags::COLOR_ATTACHMENT_OUTPUT,
            dst_access_mask: vk::AccessFlags::COLOR_ATTACHMENT_READ
                | vk::AccessFlags::COLOR_ATTACHMENT_WRITE,
            dst_stage_mask: vk::PipelineStageFlags::COLOR_ATTACHMENT_OUTPUT,
            ..Default::default()
        }];

        // our render pass only has one subpass, which only does graphical ops
        let subpasses = [vk::SubpassDescription::builder()
                         .color_attachments(&color_refs)
                         .depth_stencil_attachment(&depth_refs)
                         .pipeline_bind_point(vk::PipelineBindPoint::GRAPHICS)
                         .build()
        ];

        let create_info = vk::RenderPassCreateInfo::builder()
            .attachments(&attachments)
            .subpasses(&subpasses)
            .dependencies(&dependencies);

        self.dev.create_render_pass(&create_info, None).unwrap()
    }

    // Create a vkShaderModule for one of the dynamic pipeline stages
    //
    // dynamic portions of the graphics pipeline are programmable with
    // spirv code. This helper function accepts a file name (`cursor`) and
    // creates a shader module from it.
    //
    // `cursor` is accepted by ash's helper function, `read_spv`
    pub unsafe fn create_shader_module(&mut self, cursor: &mut Cursor<&'static [u8]>)
                                       -> vk::ShaderModule
    {
        let code = util::read_spv(cursor)
            .expect("Could not read spv file");

        let info = vk::ShaderModuleCreateInfo::builder()
            .code(&code);

        self.dev.create_shader_module(&info, None)
            .expect("Could not create new shader module")
    }

    // Create the dynamic portions of the rendering pipeline
    //
    // Shader stages specify the usage of a shader module, such as the
    // entrypoint name (usually main) and the type of shader. As of now,
    // we only return two shader modules, vertex and fragment.
    //
    // `entrypoint`: should be a CString.as_ptr(). The CString that it
    // represents should live as long as the return type of this method.
    //  see: https://doc.rust-lang.org/std/ffi/struct.CString.html#method.as_ptr
    pub unsafe fn create_shader_stages(&mut self, entrypoint: *const i8)
                                 -> [vk::PipelineShaderStageCreateInfo; 2]
    {
        let vert_shader = self.create_shader_module(
            &mut Cursor::new(&include_bytes!("./shaders/vert.spv")[..])
        );
        let frag_shader = self.create_shader_module(
            &mut Cursor::new(&include_bytes!("./shaders/frag.spv")[..])
        );

        // note that the return size is 2 elements to match the return type
        [
            vk::PipelineShaderStageCreateInfo {
                module: vert_shader,
                p_name: entrypoint,
                stage: vk::ShaderStageFlags::VERTEX,
                ..Default::default()
            },
            vk::PipelineShaderStageCreateInfo {
                module: frag_shader,
                p_name: entrypoint,
                stage: vk::ShaderStageFlags::FRAGMENT,
                ..Default::default()
            },
        ]
    }

    // Configure and create a graphics pipeline
    //
    // In vulkan, the programmer has explicit control over the format
    // and layout of the entire graphical pipeline, both dynamic and
    // fixed function portions. We will specify the vertex input, primitive
    // assembly, viewport/stencil location, rasterization type, depth
    // information, and color blending.
    //
    // Pipeline layouts specify the full set of resources that the pipeline
    // can access while running.
    //
    // This method roughly follows the "fixed function" part of the
    // vulkan tutorial.
    pub unsafe fn create_pipeline(&mut self,
                                  layout: vk::PipelineLayout,
                                  pass: vk::RenderPass,
                                  shader_stages: &[vk::PipelineShaderStageCreateInfo])
                                  -> vk::Pipeline
    {
        // This binds our vertex input to location 0 to be passed to the shader
        // Think of it like specifying the data stream given to the shader
        let vertex_bindings = [vk::VertexInputBindingDescription {
            binding: 0, // (location = 0)
            stride: mem::size_of::<VertData>() as u32,
            input_rate: vk::VertexInputRate::VERTEX,
        }];

        // These describe how the shader should parse the data passed
        // think of it like breaking the above data stream into variables
        let vertex_attributes = [
            // vertex location
            vk::VertexInputAttributeDescription {
                binding: 0, // The data binding to parse
                location: 0, // the location of the attribute we are specifying
                // Common types
                //     float: VK_FORMAT_R32_SFLOAT
                //     vec2:  VK_FORMAT_R32G32_SFLOAT
                //     vec3:  VK_FORMAT_R32G32B32_SFLOAT
                //     vec4:  VK_FORMAT_R32G32B32A32_SFLOAT
                format: vk::Format::R32G32_SFLOAT,
                offset: offset_of!(VertData, vertex) as u32,
            },
            // Texture coordinates
            vk::VertexInputAttributeDescription {
                binding: 0, // The data binding to parse
                location: 1, // the location of the attribute we are specifying
                format: vk::Format::R32G32_SFLOAT,
                offset: offset_of!(VertData, tex) as u32,
            },
        ];

        // now for the fixed function portions of the pipeline
        // This describes the layout of resources passed to the shaders
        let vertex_info = vk::PipelineVertexInputStateCreateInfo::builder()
            .vertex_binding_descriptions(&vertex_bindings)
            .vertex_attribute_descriptions(&vertex_attributes);

        // input assembly describes how to turn the vertex
        // and index buffers into primatives
        let assembly = vk::PipelineInputAssemblyStateCreateInfo {
            topology: vk::PrimitiveTopology::TRIANGLE_LIST,
            ..Default::default()
        };

        // will almost always be (0,0) with size (width, height)
        let viewport = [vk::Viewport {
            x: 0.0,
            y: 0.0,
            width: self.resolution.width as f32,
            height: self.resolution.height as f32,
            min_depth: 0.0,
            max_depth: 1.0,
        }];
        // no scissor test
        let scissor = [vk::Rect2D {
            offset: vk::Offset2D { x: 0, y: 0 },
            extent: self.resolution,
        }];

        let viewport_info = vk::PipelineViewportStateCreateInfo::builder()
            .scissors(&scissor)
            .viewports(&viewport);

        // we want the normal counter-clockwise vertices, and filled in polys
        let raster_info = vk::PipelineRasterizationStateCreateInfo {
            front_face: vk::FrontFace::CLOCKWISE,
            line_width: 1.0,
            polygon_mode: vk::PolygonMode::FILL,
            ..Default::default()
        };

        // combines all of the fragments found at a pixel for anti-aliasing
        // just disable this
        let multisample_info = vk::PipelineMultisampleStateCreateInfo {
            rasterization_samples: vk::SampleCountFlags::TYPE_1,
            ..Default::default()
        };

        // no stencil operations, so this just keeps everything
        let stencil_state = vk::StencilOpState {
            fail_op: vk::StencilOp::KEEP,
            pass_op: vk::StencilOp::KEEP,
            depth_fail_op: vk::StencilOp::KEEP,
            compare_op: vk::CompareOp::ALWAYS,
            ..Default::default()
        };
        
        // we do want a depth test enabled for this, using our noop stencil
        // test. This should record Z-order to 1,000
        let depth_info = vk::PipelineDepthStencilStateCreateInfo {
            depth_test_enable: 1,
            depth_write_enable: 1,
            depth_compare_op: vk::CompareOp::LESS_OR_EQUAL,
            front: stencil_state,
            back: stencil_state,
            max_depth_bounds: 1.0,
            ..Default::default()
        };

        // just do basic alpha blending. This is straight from the tutorial
        let blend_attachment_states = [vk::PipelineColorBlendAttachmentState {
            blend_enable: 1, // VK_TRUE
            // blend the new contents over the old
            src_color_blend_factor: vk::BlendFactor::SRC_ALPHA,
            dst_color_blend_factor: vk::BlendFactor::ONE_MINUS_SRC_ALPHA,
            color_blend_op: vk::BlendOp::ADD,
            src_alpha_blend_factor: vk::BlendFactor::SRC_ALPHA,
            dst_alpha_blend_factor: vk::BlendFactor::ONE_MINUS_SRC_ALPHA,
            alpha_blend_op: vk::BlendOp::ADD,
            color_write_mask: vk::ColorComponentFlags::all(),
        }];

        let blend_info = vk::PipelineColorBlendStateCreateInfo::builder()
            .logic_op(vk::LogicOp::CLEAR)
            .attachments(&blend_attachment_states);

        // dynamic state specifies what parts of the pipeline will be
        // specified at draw time. (like moving the viewport)
        // we don't want any of that atm

        let pipeline_info = vk::GraphicsPipelineCreateInfo::builder()
            .stages(&shader_stages)
            .vertex_input_state(&vertex_info)
            .input_assembly_state(&assembly)
            .viewport_state(&viewport_info)
            .rasterization_state(&raster_info)
            .multisample_state(&multisample_info)
            .depth_stencil_state(&depth_info)
            .color_blend_state(&blend_info)
            .layout(layout)
            .render_pass(pass)
            .build();

        // Allocate one pipeline and return it
        self.dev.create_graphics_pipelines(
            vk::PipelineCache::null(),
            &[pipeline_info],
            None,
        ).expect("Could not create graphics pipeline")[0]
    }

    // Create framebuffers for each swapchain image
    //
    // Image views represent a portion of an allocated image, while
    // framebuffers bind an image view for use in a render pass. A
    // framebuffer is really just a collection of attachments.
    //
    // In our example, we pair color and depth attachments in our
    // framebuffers.
    pub unsafe fn create_framebuffers(&mut self,
                                   pass: vk::RenderPass,
                                   res: vk::Extent2D)
                                   -> Vec<vk::Framebuffer>
    {
        // A framebuffer should be created for each of the swapchain
        // images. Reuse the depth buffer for all images since it
        // doesn't change.
        self.views.iter()
            .map(|&view| {
                // color, depth
                let attachments = [
                    view, self.depth_image_view,
                ];

                let info = vk::FramebufferCreateInfo::builder()
                    .render_pass(pass)
                    .attachments(&attachments)
                    .width(res.width)
                    .height(res.height)
                    .layers(1);

                self.dev.create_framebuffer(&info, None)
                    .unwrap()
            })
            .collect()
    }

    // Returns a `ShaderConstants` with the default values for this application
    //
    // Constants will be the contents of the uniform buffers which are
    // processed by the shaders. The most obvious entry is the model + view
    // + perspective projection matrix.
    pub fn get_shader_constants(resolution: vk::Extent2D)
                                -> ShaderConstants
    {
        // transform from blender's coordinate system to vulkan
        let model = Matrix4::from_translation(Vector3::new(-1.0, -1.0, 0.0));

        ShaderConstants {
            model: model,
            width: resolution.width as f32,
            height: resolution.height as f32,
        }
    }

    // Create `count` descriptor layouts
    //
    // Descriptor layouts specify the number and characteristics of descriptor
    // sets which will be made available to the pipeline through the pipeline
    // layout.
    //
    // The layouts created will be the default for this application. This should
    // usually be at least one descriptor for the MVP martrix.
    pub unsafe fn create_descriptor_layouts(&mut self)
                                            -> (vk::DescriptorSetLayout,
                                                vk::DescriptorSetLayout)
    {
        // supplies `descriptor_uniform_layouts`
        // ubos for the MVP matrix and image samplers for textures
        let bindings = [vk::DescriptorSetLayoutBinding::builder()
                        .binding(0)
                        .descriptor_type(vk::DescriptorType::UNIFORM_BUFFER)
                        .stage_flags(vk::ShaderStageFlags::VERTEX)
                        .descriptor_count(1)
                        .build(),
        ];

        let info = vk::DescriptorSetLayoutCreateInfo::builder()
            .bindings(&bindings);

        let ubo = self.dev.create_descriptor_set_layout(&info, None)
            .unwrap();

        // supplies `descriptor_mesh_layouts`
        // There will be a sampler for each window
        //
        // This descriptor needs to be second in the pipeline list
        // so the shader can reference it as set 1
        let bindings=[vk::DescriptorSetLayoutBinding::builder()
                      .binding(1)
                      .descriptor_type(vk::DescriptorType::COMBINED_IMAGE_SAMPLER)
                      .stage_flags(vk::ShaderStageFlags::FRAGMENT)
                      .descriptor_count(1)
                      .build()
        ];
        let info = vk::DescriptorSetLayoutCreateInfo::builder()
            .bindings(&bindings);

        let sampler = self.dev.create_descriptor_set_layout(&info, None)
            .unwrap();

        return (ubo, sampler);
    }

    // Create a descriptor pool to allocate all of our sets from
    //
    // All descriptor sets will be allocated from this. We can delete
    // or reset this to take care of all of the descriptor sets at once.
    //
    // The pool returned is NOT thread safe
    pub unsafe fn create_descriptor_pool(&mut self,
                                         capacity: u32)
                                         -> vk::DescriptorPool
    {
        let size = [vk::DescriptorPoolSize::builder()
                    .ty(vk::DescriptorType::UNIFORM_BUFFER)
                    .descriptor_count(1)
                    .build(),
                    vk::DescriptorPoolSize::builder()
                    .ty(vk::DescriptorType::COMBINED_IMAGE_SAMPLER)
<<<<<<< HEAD
                    // cap background samp + cap * 2n window samp
                    .descriptor_count(capacity + capacity * 2 * WINDOW_COUNT)
=======
                    // Max number of samplers that can be allocated
                    .descriptor_count(capacity * 3)
>>>>>>> 5dab1da1
                    .build()
        ];

        let info = vk::DescriptorPoolCreateInfo::builder()
            .pool_sizes(&size)
<<<<<<< HEAD
            // 2n * cap window samp + cap background samp + ubo
            .max_sets(capacity * 2 * WINDOW_COUNT + capacity + 1);
=======
            // max number of total sets that can be allocated
            .max_sets(capacity * 3 + 1);
>>>>>>> 5dab1da1

        self.dev.create_descriptor_pool(&info, None).unwrap()
    }

    // Allocate a descriptor set for each layout in `layouts`
    //
    // A descriptor set specifies a group of attachments that can
    // be referenced by the graphics pipeline. Think of a descriptor
    // as the hardware's handle to a resource. The set of descriptors
    // allocated in each set is specified in the layout.
    pub unsafe fn allocate_descriptor_sets(&self,
                                           pool: vk::DescriptorPool,
                                           layouts: &[vk::DescriptorSetLayout])
                                           -> Vec<vk::DescriptorSet>
    {
        println!("Allocating {} descriptor sets", layouts.len());
        let info = vk::DescriptorSetAllocateInfo::builder()
            .descriptor_pool(pool)
            .set_layouts(layouts)
            .build();

        self.dev.allocate_descriptor_sets(&info).unwrap()
    }

    // Update a uniform buffer descriptor set with `buf`
    //
    // Update the entry in `set` at offset `element` to use the
    // values in `buf`. Descriptor sets can be updated outside of
    // command buffers.
    pub unsafe fn update_uniform_descriptor_set(&mut self,
                                                buf: vk::Buffer,
                                                set: vk::DescriptorSet,
                                                binding: u32,
                                                element: u32)
    {
        let info = vk::DescriptorBufferInfo::builder()
            .buffer(buf)
            .offset(0)
            .range(mem::size_of::<ShaderConstants>() as u64)
            .build();
        let write_info = [
            vk::WriteDescriptorSet::builder()
                .dst_set(set)
                .dst_binding(binding)
                // descriptors can be arrays, so we need to specify an offset
                // into that array if applicable
                .dst_array_element(element)
                .descriptor_type(vk::DescriptorType::UNIFORM_BUFFER)
                .buffer_info(&[info])
                .build()
        ];

        self.dev.update_descriptor_sets(
            &write_info, // descriptor writes
            &[], // descriptor copies
        );
    }

    // Update an image sampler descriptor set
    //
    // This is what actually sets the image that the sampler
    // will filter for the shader. The image is referenced
    // by the `view` argument.
    pub unsafe fn update_sampler_descriptor_set(&self,
                                                set: vk::DescriptorSet,
                                                binding: u32,
                                                element: u32,
                                                sampler: vk::Sampler,
                                                view: vk::ImageView)
    {
        let info = vk::DescriptorImageInfo::builder()
            .image_layout(vk::ImageLayout::SHADER_READ_ONLY_OPTIMAL)
            .image_view(view)
            .sampler(sampler)
            .build();
        let write_info = [
            vk::WriteDescriptorSet::builder()
                .dst_set(set)
                .dst_binding(binding)
                // descriptors can be arrays, so we need to specify an offset
                // into that array if applicable
                .dst_array_element(element)
                .descriptor_type(vk::DescriptorType::COMBINED_IMAGE_SAMPLER)
                .image_info(&[info])
                .build()
        ];

        self.dev.update_descriptor_sets(
            &write_info, // descriptor writes
            &[], // descriptor copies
        );
    }

    // Set up the application. This should *always* be called
    //
    // Once we have allocated a renderer with `new`, we should initialize
    // the rendering pipeline so that we can display things. This method
    // basically sets up all of the "application" specific resources like
    // shaders, geometry, and the like.
    pub fn setup(&mut self) {
        unsafe {
            self.setup_depth_image();
            
            let pass = self.create_pass();
            
            // This is a really annoying issue with CString ptrs
            let program_entrypoint_name = CString::new("main").unwrap();
            // If the CString is created in `create_shaders`, and is inserted in
            // the return struct using the `.as_ptr()` method, then the CString will
            // still be dropped on return and our pointer will be garbage. Instead
            // we need to ensure that the CString will live long enough. I have no
            // idea why it is like this.
            let shader_stages = Box::new(
                self.create_shader_stages(program_entrypoint_name.as_ptr())
            );

            // prepare descriptors for all of the uniforms to pass to shaders
            //
            // NOTE: These need to be referenced in order by the `set` modifier
            // in the shaders
            let (ubo_layout, sampler_layout) = self.create_descriptor_layouts();
            let descriptor_layouts = &[
                ubo_layout,      // set 0
                sampler_layout,  // set 1
            ];

            // make a push constant entry for the z ordering of a window
            let constants = &[vk::PushConstantRange::builder()
                              .stage_flags(vk::ShaderStageFlags::VERTEX)
                              .offset(0)
                              // depth is measured as a normalized float
                              .size(std::mem::size_of::<PushConstants>() as u32)
                              .build()];

            // even though we don't have anything special in our layout, we
            // still need to have a created layout for the pipeline
            let layout_info = vk::PipelineLayoutCreateInfo::builder()
                .push_constant_ranges(constants)
                .set_layouts(descriptor_layouts);
            let layout = self.dev.create_pipeline_layout(&layout_info, None)
                .unwrap();
            
            let pipeline = self.create_pipeline(layout, pass, &*shader_stages);

            let framebuffers = self.create_framebuffers(pass, self.resolution);

            // Allocate the actual descriptor sets for each framebuffer
            let pool = self.create_descriptor_pool(framebuffers.len() as u32);
            let ubo = self.allocate_descriptor_sets(
                pool,
                &[ubo_layout],
            )[0];

            let consts = Renderer::get_shader_constants(self.resolution);

            // create a uniform buffer
            let (buf, mem) = self.create_buffer(
                vk::BufferUsageFlags::UNIFORM_BUFFER,
                vk::SharingMode::EXCLUSIVE,
                vk::MemoryPropertyFlags::HOST_VISIBLE
                    | vk::MemoryPropertyFlags::HOST_COHERENT,
                // this specifies the constants to copy into the buffer
                &[consts],
            );

            // now we need to update the descriptor set with the
            // buffer of the uniform constants to use
            self.update_uniform_descriptor_set(
                buf,
                ubo,
                0, // binding
                0, // element
            );

            // The app context contains the scene specific data
            self.app_ctx = RefCell::new(Some(AppContext {
                pass: pass,
                pipeline: pipeline,
                pipeline_layout: layout,
                descriptor_uniform_layout: ubo_layout,
                descriptor_sampler_layout: sampler_layout,
                framebuffers: framebuffers,
                uniform_buffer: buf,
                uniform_buffers_memory: mem,
                descriptor_pool: pool,
                ubo_descriptor: ubo,
                shader_modules: shader_stages
                    .iter()
                    .map(|info| { info.module })
                    .collect(),
                apps: Vec::new(),
                background: None,
            }));
        }
    }

    // Allocates a buffer/memory pair of size `size`.
    //
    // This is just a helper for `create_buffer`. It does not fill
    // the buffer with anything.
    pub unsafe fn create_buffer_with_size(&self,
                                          usage: vk::BufferUsageFlags,
                                          mode: vk::SharingMode,
                                          flags: vk::MemoryPropertyFlags,
                                          size: u64)
                                          -> (vk::Buffer, vk::DeviceMemory)
    {
        let create_info = vk::BufferCreateInfo::builder()
            .size(size)
            .usage(usage)
            .sharing_mode(mode);

        let buffer = self.dev.create_buffer(&create_info, None).unwrap();
        let req = self.dev.get_buffer_memory_requirements(buffer);
        // get the memory types for this pdev
        let props = Renderer::get_pdev_mem_properties(&self.inst, self.pdev);
        // find the memory type that best suits our requirements
        let index = Renderer::find_memory_type_index(
            &props,
            &req,
            flags,
        ).unwrap();

        // now we need to allocate memory to back the buffer
        let alloc_info = vk::MemoryAllocateInfo {
            allocation_size: req.size,
            memory_type_index: index,
            ..Default::default()
        };

        let memory = self.dev.allocate_memory(&alloc_info, None).unwrap();

        return (buffer, memory);
    }

    // Writes `data` to `memory`
    //
    // This is a helper method for mapping and updating the value stored
    // in device memory Memory needs to be host visible and coherent.
    // This does not flush after writing.
    pub unsafe fn update_memory<T: Copy>(&self,
                                         memory: vk::DeviceMemory,
                                         data: &[T])
    {
        // Now we copy our data into the buffer
        let data_size = std::mem::size_of_val(data) as u64;
        let ptr = self.dev.map_memory(
            memory,
            0, // offset
            data_size,
            vk::MemoryMapFlags::empty()
        ).unwrap();

        // rust doesn't have a raw memcpy, so we need to transform the void
        // ptr to a slice. This is unsafe as the length needs to be correct
        let dst = std::slice::from_raw_parts_mut(ptr as *mut T, data.len());
        dst.copy_from_slice(data);

        self.dev.unmap_memory(memory);
    }

    // allocates a buffer/memory pair and fills it with `data`
    //
    // There are two components to a memory backed resource in vulkan:
    // vkBuffer which is the actual buffer itself, and vkDeviceMemory which
    // represents a region of allocated memory to hold the buffer contents.
    //
    // Both are returned, as both need to be destroyed when they are done.
    pub unsafe fn create_buffer<T: Copy>(&self,
                                         usage: vk::BufferUsageFlags,
                                         mode: vk::SharingMode,
                                         flags: vk::MemoryPropertyFlags,
                                         data: &[T])
                                         -> (vk::Buffer, vk::DeviceMemory)
    {
        let size = std::mem::size_of_val(data) as u64;
        let (buffer, memory) = self.create_buffer_with_size(
            usage,
            mode,
            flags,
            size,
        );

        self.update_memory(memory, data);

        // Until now the buffer has not had any memory assigned
        self.dev.bind_buffer_memory(buffer, memory, 0).unwrap();

        (buffer, memory)
    }

    // Create a mesh and its needed data
    //
    // Meshes need to be in an indexed vertex format.
    //
    // tex_res is the resolution of `texture`
    // window_res is the size of the on screen window
    pub fn create_mesh(&mut self,
                       vertices: &[VertData],
                       indices: &[Vector3<u32>],
                       texture: &[u8],
                       tex_res: vk::Extent2D)
                       -> Option<Mesh>
    {
        unsafe {
            let (vbuf, vmem) = self.create_buffer(
                vk::BufferUsageFlags::VERTEX_BUFFER,
                vk::SharingMode::EXCLUSIVE,
                vk::MemoryPropertyFlags::HOST_VISIBLE
                    | vk::MemoryPropertyFlags::HOST_COHERENT,
                vertices,
            );
            let (ibuf, imem) = self.create_buffer(
                vk::BufferUsageFlags::INDEX_BUFFER,
                vk::SharingMode::EXCLUSIVE,
                vk::MemoryPropertyFlags::HOST_VISIBLE
                    | vk::MemoryPropertyFlags::HOST_COHERENT,
                indices,
            );

            // TODO: make this cached in Renderer
            let mem_props = Renderer::get_pdev_mem_properties(&self.inst, self.pdev);

            // This image will back the contents of the on-screen client window.
            //
            // TODO: this should eventually just use the image reported from
            // wayland.
            let (image, view, img_mem) = self.create_image_with_contents(
                &mem_props,
                &tex_res,
                vk::Format::R8G8B8A8_SRGB,
                vk::ImageUsageFlags::SAMPLED | vk::ImageUsageFlags::TRANSFER_DST,
                vk::ImageAspectFlags::COLOR,
                vk::MemoryPropertyFlags::DEVICE_LOCAL,
                texture,
            );

            let sampler = self.create_sampler();

            if let Some(ctx) = &mut *self.app_ctx.borrow_mut() {
                // each mesh holds a set of descriptors that it will bind before
                // drawing itself. This set holds the image sampler
                //
                // right now they only hold an image sampler
                let mut descriptors = Vec::new();

                for _ in 0..self.images.len() {
                    let set = self.allocate_descriptor_sets(
                        ctx.descriptor_pool,
                        &[ctx.descriptor_sampler_layout]
                    )[0];

                    // bind the texture for our plane
                    self.update_sampler_descriptor_set(
                        set,
                        1, //n binding
                        0, // element
                        sampler,
                        view,
                    );

                    descriptors.push(set);
                }

                return Some(Mesh {
                    vert_buffer: vbuf,
                    vert_buffer_memory: vmem,
                    // multiply the index len by the vector size
                    vert_count: indices.len() as u32 * 3,
                    index_buffer: ibuf,
                    index_buffer_memory: imem,
                    image: image,
                    image_view: view,
                    image_mem: img_mem,
                    image_sampler: sampler,
                    sampler_descriptors: descriptors,
                });
            }
            return None;
        }
    }

    pub fn get_default_titlebar(&mut self) -> Mesh {
        let img = image::open("../bar.png").unwrap().to_rgba();
        let pixels: Vec<u8> = img.into_vec();
        self.create_mesh(
            // default static square coordinates
            &QUAD_DATA,
            &QUAD_INDICES,
            // TODO: make a way to change titlebar colors
            pixels.as_slice(),
            vk::Extent2D {
                width: 64,
                height: 64,
            },
        ).unwrap()
    }

    // Add a mesh to the renderer to be displayed.
    //
    // The meshes are added to a list, and will be individually
    // dispatched for drawing later.
    //
    // Meshes need to be in an indexed vertex format.
    //
    // tex_res is the resolution of `texture`
    // window_res is the size of the on screen window
    pub fn add_mesh(&mut self,
                    vertices: &[VertData],
                    indices: &[Vector3<u32>],
                    texture: &[u8],
                    tex_res: vk::Extent2D,
                    window_res: vk::Extent2D,
                    position: Vector2<u32>,
                    order: f32)
    {
        let meshes = vec!{
            self.create_mesh(
                vertices,
                indices,
                texture,
                tex_res,
            ).unwrap(),
        };

        let title = self.get_default_titlebar();

        if let Some(ctx) = &mut *self.app_ctx.borrow_mut() {
            ctx.apps.push(App {
                meshes: meshes,
                titlebar: Rc::new(title),
                // TODO: properly track window orderings
                push: PushConstants {
                    order: order,
                    x: position.x,
                    y: position.y,
                    width: window_res.width as f32,
                    height: window_res.height as f32,
                },
            });
        }
    }

    // Apply a transform matrix to all meshes
    //
    // This updates the model matrix of the shader constants
    // used for all models
    pub fn transform_meshes(&mut self,
                            transform: &Matrix4<f32>)
    {
        let mut consts = Renderer::get_shader_constants(self.resolution);
        consts.model = consts.model * transform;

        unsafe {
            if let Some(ctx) = &*self.app_ctx.borrow() {
                self.update_memory(ctx.uniform_buffers_memory, &[consts]);
            }
        }
    }

    // Update self.current_image with the swapchain image to render to
    //
    // This index should be used by `start_frame`
    pub fn get_next_swapchain_image_index(&mut self) {
        unsafe {
            let (idx, _) = self.swapchain_loader.acquire_next_image(
                self.swapchain,
                std::u64::MAX,
                self.present_sema, // signals presentation
                vk::Fence::null(),
            ).unwrap();

            // TODO: check if the surface is suboptimal and recreate

            self.current_image = idx;
        }
    }

    // Fills a command buffer with draw calls for all of the meshes
    //
    // This function should wrapped by a closure which starts and ends
    // a render pass. This function is pass agnostic, and just records
    // operations into `cbuf`. It is meant to be called from a cbuf
    // recording, it takes the place of using a closure.
    //
    // It sets up draw calls for all of the rend.app_ctx.meshes, so if that
    // list is updated then this probably needs to be re-recorded.
    //
    // `image_num`: the framebuffer image number to record in
    pub unsafe fn record_draw(rend: &Renderer,
                              cbuf: vk::CommandBuffer,
                              image_num: usize)
    {
        if let Some(app) = &*rend.app_ctx.borrow() {
            rend.dev.cmd_bind_pipeline(
                cbuf,
                vk::PipelineBindPoint::GRAPHICS,
                app.pipeline
            );

            // Each app should have one or more windows,
            // all of which we need to draw.
            for a in app.apps.iter() {
                for mesh in a.meshes.iter() {
                    mesh.record_draw(rend, cbuf, image_num, &a.push);
                    // TODO: make titlebars their own objects, with
                    // their own push constants referencing the mesh
                    let barsize = rend.resolution.height as f32 * 0.02;
                    let push = PushConstants {
                        order: a.push.order, // depth
                        // size of the window on screen
                        x: a.push.x,
                        // use a percentage of the screen size
                        y: a.push.y,
                        // align it at the top left
                        width: a.push.width,
                        height: barsize,
                    };
                    a.titlebar.record_draw(rend, cbuf, image_num, &push);
                }
            }

            // Draw the background last, painter style
            app.background.as_ref().unwrap().record_draw(
                rend,
                cbuf,
                image_num,
                &PushConstants {
                    order: 0.999, // depth
                    // size of the window on screen
                    x: 0,
                    y: 0,
                    // align it at the top left
                    width: rend.resolution.width as f32,
                    height: rend.resolution.height as f32,
                },
            );
        }
    }

    // Render a frame, but do not present it
    //
    // Think of this as the "main" rendering operation. It will draw
    // all geometry to the current framebuffer. Presentation is
    // done later, in case operations need to occur inbetween.
    pub fn start_frame(&mut self) {
        // Submit the recorded cbuf to perform the draw calls
        self.cbuf_submit(
            // submit the cbuf for the current image
            self.cbufs[self.current_image as usize],
            self.present_queue,
            // wait_stages
            &[vk::PipelineStageFlags::COLOR_ATTACHMENT_OUTPUT],
            &[self.present_sema], // wait_semas
            &[self.render_sema], // signal_semas
        );
    }

    // Present the current swapchain image to the screen
    //
    // Finally we can actually flip the buffers and present
    // this image. 
    pub fn present(&mut self) {
        let wait_semas = [self.render_sema];
        let swapchains = [self.swapchain];
        let indices = [self.current_image];
        let info = vk::PresentInfoKHR::builder()
            .wait_semaphores(&wait_semas)
            .swapchains(&swapchains)
            .image_indices(&indices);

        unsafe {
            self.swapchain_loader
                .queue_present(self.present_queue, &info)
                .unwrap();
        }

        // Now that we have presented the frame, get a new one
        self.get_next_swapchain_image_index();
    }

    // Set the desktop background for the renderer
    //
    // This basically just creates a mesh with the max
    // depth that takes up the entire screen.
    pub fn set_background(&mut self,
                          texture: &[u8],
                          tex_res: vk::Extent2D)
    {
        let mesh = self.create_mesh(
            // default static square coordinates
            &QUAD_DATA,
            &QUAD_INDICES,
            texture,
            tex_res,
        );

        if let Some(ctx) = &mut *self.app_ctx.borrow_mut() {
            ctx.background = mesh;
        }
    }
}

// Clean up after ourselves when the renderer gets destroyed.
//
// This is pretty straightforward, things are destroyed in roughly
// the reverse order that they were created in. Don't forget to add
// new fields of Renderer here if needed.
//
// Could probably use some error checking, but if this gets called we
// are exiting anyway.
impl Drop for Renderer {
    fn drop(&mut self) {
        unsafe {
            println!("Stoping the renderer");

            // first wait for the device to finish working
            self.dev.device_wait_idle().unwrap();

            // first destroy the application specific resources
            if let Some(ctx) = &mut *self.app_ctx.borrow_mut() {

                for a in ctx.apps.iter_mut() {
                    for mesh in a.meshes.iter_mut() {
                        mesh.destroy(&self);
                    }
                    a.titlebar.destroy(&self);
                }

                if let Some(m) = &mut ctx.background {
                    m.destroy(&self);
                }

                self.dev.destroy_buffer(ctx.uniform_buffer, None);
                self.dev.free_memory(ctx.uniform_buffers_memory, None);

                self.dev.destroy_render_pass(ctx.pass, None);

                self.dev.destroy_descriptor_set_layout(
                    ctx.descriptor_uniform_layout, None
                );

                self.dev.destroy_descriptor_set_layout(
                    ctx.descriptor_sampler_layout, None
                );

                self.dev.destroy_descriptor_pool(ctx.descriptor_pool, None);
                self.dev.destroy_pipeline_layout(ctx.pipeline_layout, None);

                for m in ctx.shader_modules.iter() {
                    self.dev.destroy_shader_module(*m, None);
                }

                for f in ctx.framebuffers.iter() {
                    self.dev.destroy_framebuffer(*f, None);
                }

                self.dev.destroy_pipeline(ctx.pipeline, None);
            }

            self.dev.destroy_semaphore(self.present_sema, None);
            self.dev.destroy_semaphore(self.render_sema, None);

            self.dev.free_memory(self.depth_image_mem, None);
            self.dev.destroy_image_view(self.depth_image_view, None);
            self.dev.destroy_image(self.depth_image, None);
            
            for &view in self.views.iter() {
                self.dev.destroy_image_view(view, None);
            }

            self.dev.destroy_command_pool(self.pool, None);

            self.swapchain_loader.destroy_swapchain(self.swapchain, None);
            self.dev.destroy_fence(self.submit_fence, None);
            self.dev.destroy_device(None);

            self.display.destroy();

            self.debug_loader
                .destroy_debug_report_callback(self.debug_callback, None);
            self.inst.destroy_instance(None);
        }
    }
}

// Try to keep this completely safe. Renderer should be usable
// from safe rust.
fn main() {
    // If the user passes an argument 'timed', then we should
    // exit after a short bit and print the FPS
    let args: Vec<String> = std::env::args().collect();
    let mut run_forever = true;
    if args.contains(&String::from("timed")) {
        run_forever = false;
    }

    // creates a context, swapchain, images, and others
    let mut rend = Renderer::new();
    // initialize the pipeline, renderpasses, and display engine
    rend.setup();

<<<<<<< HEAD
    let img = image::open("../bsd.png").unwrap().to_rgba();
    let pixels: Vec<u8> = img.into_vec();

    for i in 0..WINDOW_COUNT {
        rend.add_mesh(
            &QUAD_DATA,
            &QUAD_INDICES,
            pixels.as_ref(),
            // dimensions of the texture
            vk::Extent2D {
                width: 512,
                height: 468,
            },
            // size of the window
            vk::Extent2D {
                width: 512,
                height: 512,
            },
            Vector2::new(300 + i * 55, 200 + i * 35),
            0.5, // depth
        );
    }

    // read our image
=======
    // read our image
    let i = image::open("../bsd.png").unwrap().to_rgba();
    let p: Vec<u8> = i.into_vec();

    rend.add_mesh(
        &QUAD_DATA,
        &QUAD_INDICES,
        p.as_ref(),
        // dimensions of the texture
        vk::Extent2D {
            width: 512,
            height: 468,
        },
        // size of the window
        vk::Extent2D {
            width: 512,
            height: 512,
        },
        Vector2::new(500, 300),
        0.5, // depth
    );

>>>>>>> 5dab1da1
    let img = image::open("../hurricane.png").unwrap().to_rgba();
    let pixels: Vec<u8> = img.into_vec();

    rend.set_background(
        pixels.as_ref(),
        // dimensions of the texture
        vk::Extent2D {
            width: 512,
            height: 512,
        }
    );

<<<<<<< HEAD
    //rend.record_cbufs();

    // We need to get the next swapchain image first so that
    // the semaphore can be signaled
    rend.get_next_swapchain_image_index();
=======
    // Record our draw calls once, since the scene is not dynamic
    rend.record_cbufs();
>>>>>>> 5dab1da1

    println!("Begin render loop...");
    let start = SystemTime::now();

    let runtime = 8000;
    let mut iterations = 0;
    while run_forever || iterations < runtime {
        // Record the cbufs for the next frame
        rend.record_one_cbuf(rend.current_image as usize);
        // draw a frame to be displayed
        rend.start_frame();
        // present our frame to the screen
        rend.present();
        iterations += 1;
    }
    let end = SystemTime::now();

    println!("Rendering {} iterations took {:?}", runtime, end.duration_since(start));
    println!("FPS: {}",
             iterations as f32 / end.duration_since(start).unwrap().as_secs_f32());
}<|MERGE_RESOLUTION|>--- conflicted
+++ resolved
@@ -2054,25 +2054,15 @@
                     .build(),
                     vk::DescriptorPoolSize::builder()
                     .ty(vk::DescriptorType::COMBINED_IMAGE_SAMPLER)
-<<<<<<< HEAD
                     // cap background samp + cap * 2n window samp
                     .descriptor_count(capacity + capacity * 2 * WINDOW_COUNT)
-=======
-                    // Max number of samplers that can be allocated
-                    .descriptor_count(capacity * 3)
->>>>>>> 5dab1da1
                     .build()
         ];
 
         let info = vk::DescriptorPoolCreateInfo::builder()
             .pool_sizes(&size)
-<<<<<<< HEAD
             // 2n * cap window samp + cap background samp + ubo
             .max_sets(capacity * 2 * WINDOW_COUNT + capacity + 1);
-=======
-            // max number of total sets that can be allocated
-            .max_sets(capacity * 3 + 1);
->>>>>>> 5dab1da1
 
         self.dev.create_descriptor_pool(&info, None).unwrap()
     }
@@ -2775,7 +2765,6 @@
     // initialize the pipeline, renderpasses, and display engine
     rend.setup();
 
-<<<<<<< HEAD
     let img = image::open("../bsd.png").unwrap().to_rgba();
     let pixels: Vec<u8> = img.into_vec();
 
@@ -2800,30 +2789,7 @@
     }
 
     // read our image
-=======
-    // read our image
-    let i = image::open("../bsd.png").unwrap().to_rgba();
-    let p: Vec<u8> = i.into_vec();
-
-    rend.add_mesh(
-        &QUAD_DATA,
-        &QUAD_INDICES,
-        p.as_ref(),
-        // dimensions of the texture
-        vk::Extent2D {
-            width: 512,
-            height: 468,
-        },
-        // size of the window
-        vk::Extent2D {
-            width: 512,
-            height: 512,
-        },
-        Vector2::new(500, 300),
-        0.5, // depth
-    );
-
->>>>>>> 5dab1da1
+
     let img = image::open("../hurricane.png").unwrap().to_rgba();
     let pixels: Vec<u8> = img.into_vec();
 
@@ -2836,16 +2802,11 @@
         }
     );
 
-<<<<<<< HEAD
     //rend.record_cbufs();
 
     // We need to get the next swapchain image first so that
     // the semaphore can be signaled
     rend.get_next_swapchain_image_index();
-=======
-    // Record our draw calls once, since the scene is not dynamic
-    rend.record_cbufs();
->>>>>>> 5dab1da1
 
     println!("Begin render loop...");
     let start = SystemTime::now();
