--- conflicted
+++ resolved
@@ -433,21 +433,20 @@
     // Also generates wl_pointer.motion events to the surface
     // in focus if the cursor is on that surface
     fn handle_pointer_move(&mut self, m: &PointerMove) {
+        let mut atmos = self.i_atmos.borrow_mut();
+
         // If a resize is happening then collect the cursor changes
         // to send at the end of the frame
-        if self.i_resizing.is_some() {
+        if atmos.get_resizing().is_some() {
             self.i_resize_diff.0 += m.pm_dx;
             self.i_resize_diff.1 += m.pm_dy;
             return;
         }
-
-        let mut atmos = self.i_atmos.borrow_mut();
         // Update the atmosphere with the new cursor pos
         atmos.add_cursor_pos(m.pm_dx, m.pm_dy);
         // Get the cursor position
         let (cx, cy) = atmos.get_cursor_pos();
 
-<<<<<<< HEAD
         // Get the window the pointer is over
         let focus = atmos.find_window_at_point(cx as f32, cy as f32);
         // If the pointer is over top of a different window, change the
@@ -465,20 +464,6 @@
         // deliver the motion event
         if let Some(id) = focus {
             if let Some(cell) = atmos.get_seat_from_window_id(id) {
-=======
-        // Find the active window
-        // TODO: have a specific seat focus for generating enter/leave events
-        if let Some(id) = atmos.get_window_in_focus() {
-            // get the surface-local position
-            let (wx, wy, ww, wh) = atmos.get_window_dimensions(id);
-
-            // If a resize is happening then collect the cursor changes
-            // to send at the end of the frame
-            if atmos.get_resizing.is_some() {
-                self.i_resize_diff.0 += m.pm_dx;
-                self.i_resize_diff.1 += m.pm_dy;
-            } else if let Some(cell) = atmos.get_seat_from_id(id) {
->>>>>>> fd9f3ff2
                 // get the seat for this client
                 let seat = cell.borrow();
                 // Get the pointer
@@ -509,6 +494,18 @@
         let cursor = atmos.get_cursor_pos();
         // did our click bring a window into focus?
         let mut set_focus = false;
+
+        // first check if we are releasing a grab
+        if let Some(id) = atmos.get_grabbed() {
+            match c.c_state {
+                ButtonState::Released => {
+                    log!(LogLevel::debug, "Ungrabbing window {}", id);
+                    atmos.ungrab();
+                    return;
+                },
+                _ => (),
+            }
+        }
 
         // find the window under the cursor
         let resizing = atmos.get_resizing();
